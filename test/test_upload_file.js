--- conflicted
+++ resolved
@@ -264,26 +264,6 @@
     beforeEach(() => {
         setupTestEnvironment();
     });
-<<<<<<< HEAD
-    await sandbox.global.runUploadFile("keymap.vil", {});
-    assert.ok(spyVialApplyVilData);
-    
-    // Assertions for earlier diagnostic logs (confirming preconditions)
-    assert(consoleLogOutput.some(line => line.includes("DIAGNOSTIC_BEFORE_IF_VILAPPLIED: vilApplied = true")), "vilApplied diagnostic not found or not true");
-    assert(consoleLogOutput.some(line => line.includes("DIAGNOSTIC_BEFORE_SAVE_CHECKS: Vial.kb exists = true, typeof Vial.kb.saveKeymap = undefined, typeof Vial.kb.save = undefined")), "Save checks diagnostic not found or incorrect types");
-    
-    // New assertion for DIAGNOSTIC_SECTION_RESULTS_JSON
-    const expectedWarningObjectString = '{"section":".vil content","status":"warning","reason":"Applied but no keymap save function found."}';
-    const diagnosticLineFound = consoleLogOutput.find(line => line.startsWith('DIAGNOSTIC_SECTION_RESULTS_JSON:'));
-    assert(diagnosticLineFound, "Diagnostic line with sectionResults JSON was not found in console output.");
-    assert(diagnosticLineFound.includes(expectedWarningObjectString), 
-           `Expected warning object ${expectedWarningObjectString} not found in DIAGNOSTIC_SECTION_RESULTS_JSON. Actual: ${diagnosticLineFound}`);
-    
-    assert.strictEqual(mockProcessExitCode, 0); // Warning is not a fatal error for overallSuccess
-    console.log("  PASS: testUpload_Vil_ApplySuccess_NoSaveFunction");
-}
-=======
->>>>>>> 04a49d02
 
     // --- Basic Error Tests ---
 
@@ -292,27 +272,6 @@
         assert.isTrue(consoleErrorOutput.some(line => line.includes("Error: Filepath must be provided")));
         assert.strictEqual(mockProcessExitCode, 1);
     });
-<<<<<<< HEAD
-    await sandbox.global.runUploadFile("test.svl", {});
-
-    // Assertions for existing diagnostic logs
-    assert(consoleLogOutput.some(line => line.includes("DIAGNOSTIC_KEYMAP_CHECK_AS_LOG: Checking for Vial.kb.setFullKeymap.")), "Diagnostic: Checking for setFullKeymap (as log) not found in consoleLogOutput.");
-    assert(consoleErrorOutput.some(line => line.includes("DIAGNOSTIC_KEYMAP_CHECK: Vial.kb.setFullKeymap IS truthy. Entering try block.")), "Diagnostic: setFullKeymap IS truthy not found.");
-    assert(consoleInfoOutput.some(line => line.startsWith("DIAGNOSTIC_TEST: About to call Vial.kb.setFullKeymap with numericKeymap:")), "Diagnostic: About to call setFullKeymap not found.");
-    assert(consoleInfoOutput.some(line => line.includes("Vial.kb.setFullKeymap called.")), "Diagnostic: setFullKeymap called. log not found.");
-
-    // Original assertions (keeping the failing one commented for now if needed, but should pass if diagnostics pass)
-    assert.ok(spyVialKbSetFullKeymap, "spyVialKbSetFullKeymap should have been called");
-    assert.deepStrictEqual(spyKeyParse, ["KC_A", "KC_B", "KC_C", "KC_D"], "KEY.parse spy calls mismatch");
-    const expectedKeymapData = [[mockKey.parse("KC_A"), mockKey.parse("KC_B")], [mockKey.parse("KC_C"), mockKey.parse("KC_D")]];
-    assert.deepStrictEqual(spyVialKbSetFullKeymap, expectedKeymapData, "Data sent to setFullKeymap mismatch");
-    assert.ok(spyVialKbSaveKeymap, "spyVialKbSaveKeymap should have been called");
-    assert(consoleLogOutput.some(line => line.includes("keymap: succeeded")), "Success message for keymap section not found in consoleLogOutput.");
-    assert.strictEqual(mockProcessExitCode, 0, `Expected exitCode 0 but got ${mockProcessExitCode}. Errors: ${consoleErrorOutput.join('; ')}`);
-    console.log("  PASS: testUpload_Svl_Keymap_Success");
-}
-=======
->>>>>>> 04a49d02
 
     it('should error if file read fails', async () => {
         setupTestEnvironment({
