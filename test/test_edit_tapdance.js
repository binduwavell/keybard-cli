const { assert } = require('chai'); // Switched to Chai's assert
const vm = require('vm');
const fs = require('fs'); 
const path = require('path'); 

const MAX_TAPDANCE_SLOTS_IN_TEST = 4; 
const DEFAULT_TAPPING_TERM_IN_LIB = 200; 
const KC_NO_VALUE_IN_LIB = 0x00;       

function loadScriptInContext(scriptPath, context) {
    const absoluteScriptPath = path.resolve(__dirname, '..', scriptPath);
    const scriptCode = fs.readFileSync(absoluteScriptPath, 'utf8');
    vm.runInContext(scriptCode, context);
}

describe('edit_tapdance.js library tests', () => {
    let sandbox;
    let mockUsb;
    let mockVial; 
    let mockVialTapdance; 
    let mockVialKb;    
    let mockKey;    
    let consoleLogOutput;
    let consoleErrorOutput; 
    let mockProcessExitCode;

    // Spies
    let spyKeyParseCalls;
    let spyKeyStringifyCalls; 
    let spyVialTapdancePushKbinfo;
    let spyVialTapdancePushTdid;
    let spyVialKbSaveTapDancesCalled;

    const mockKeyDb = {
        "KC_A": 0x04, "KC_B": 0x05, "KC_C": 0x06, "KC_D": 0x07, "KC_E": 0x08, "KC_X": 0x1B, "KC_Y": 0x1C, "KC_Z": 0x1D,
        "KC_LCTL": 0xE0, "KC_NO": KC_NO_VALUE_IN_LIB, "KC_NONE": KC_NO_VALUE_IN_LIB, "0x0000": KC_NO_VALUE_IN_LIB,
        "KC_A_DEFAULT": 0xFA, 
        "KC_A_S": "KC_A_STR", "KC_B_S": "KC_B_STR", "KC_C_S": "KC_C_STR", "KC_D_S": "KC_D_STR", 
        "KC_E_S": "KC_E_STR", "KC_X_S": "KC_X_STR", "KC_Y_S": "KC_Y_STR", "KC_Z_S": "KC_Z_STR",
        "KC_LCTL_S": "KC_LCTL_STR", "KC_NO_S": "KC_NO_STR", "KC_A_DEFAULT_S": "KC_A_DEFAULT_STR",
        0x04: "KC_A_S", 0x05: "KC_B_S", 0x06: "KC_C_S", 0x07: "KC_D_S", 0x08: "KC_E_S", 0x1B: "KC_X_S", 0x1C: "KC_Y_S", 0x1D: "KC_Z_S",
        0xE0: "KC_LCTL_S", [KC_NO_VALUE_IN_LIB]: "KC_NO_S", 0xFA: "KC_A_DEFAULT_S"
    };

    function mockKeyParseImplementation(keyDefStr) {
        if (spyKeyParseCalls) spyKeyParseCalls.push(keyDefStr);
        if (keyDefStr === "KC_INVALID") return undefined;
        if (keyDefStr.toUpperCase() === "UNKNOWN_TAPDANCE_ACTION_FORMAT") { 
            throw new Error(`Unknown or invalid action format in tapdance sequence: "${keyDefStr}"`);
        }
        return mockKeyDb[keyDefStr] !== undefined ? mockKeyDb[keyDefStr] : 0xF1; 
    }

    function mockKeyStringifyImplementation(keyCode) {
        if (spyKeyStringifyCalls) spyKeyStringifyCalls.push(keyCode);
        return mockKeyDb[keyCode] || `STR(${keyCode})`; 
    }

    function setupTestEnvironment(
        mockKbinfoInitial = {}, 
        vialMethodOverrides = {}, 
        vialTapdanceOverrides = {}, 
        vialKbMethodOverrides = {}
    ) {
        mockUsb = { list: () => [{ path: 'mockpath' }], open: async () => true, close: () => {} };
        
        let initialTdsProcessed;
        const tempKeyMockForSetup = { 
            parse: (s) => mockKeyDb[s] !== undefined ? mockKeyDb[s] : 0xF0,
            stringify: (c) => mockKeyDb[c] || `STR_SETUP(${c})`
        };

        if (mockKbinfoInitial.tapdances) {
            initialTdsProcessed = mockKbinfoInitial.tapdances.map(td => ({
                ...td,
                tap: tempKeyMockForSetup.stringify(typeof td.tap === 'string' ? tempKeyMockForSetup.parse(td.tap) : (td.tap || 0x00)),
                hold: tempKeyMockForSetup.stringify(typeof td.hold === 'string' ? tempKeyMockForSetup.parse(td.hold) : (td.hold || 0x00)),
                doubletap: tempKeyMockForSetup.stringify(typeof td.doubletap === 'string' ? tempKeyMockForSetup.parse(td.doubletap) : (td.doubletap || 0x00)),
                taphold: tempKeyMockForSetup.stringify(typeof td.taphold === 'string' ? tempKeyMockForSetup.parse(td.taphold) : (td.taphold || 0x00)),
            }));
        } else { 
            initialTdsProcessed = [
                { tdid: 0, tap: tempKeyMockForSetup.stringify(mockKeyDb["KC_A_DEFAULT"]), hold: tempKeyMockForSetup.stringify(0x00), doubletap: tempKeyMockForSetup.stringify(mockKeyDb["KC_B"]), taphold: tempKeyMockForSetup.stringify(0x00), tapms: 200 },
                { tdid: 1, tap: tempKeyMockForSetup.stringify(mockKeyDb["KC_C"]), hold: tempKeyMockForSetup.stringify(mockKeyDb["KC_D"]), doubletap: tempKeyMockForSetup.stringify(0x00), taphold: tempKeyMockForSetup.stringify(mockKeyDb["KC_E"]), tapms: 150 }
            ];
        }

        const defaultKbinfo = {
            tapdance_count: MAX_TAPDANCE_SLOTS_IN_TEST,
            tapdances: initialTdsProcessed,                   
            ...mockKbinfoInitial, 
        };
        defaultKbinfo.tapdances = initialTdsProcessed; 
        
        if (mockKbinfoInitial.tapdances && mockKbinfoInitial.tapdance_count === undefined) {
            defaultKbinfo.tapdance_count = Math.max(initialTdsProcessed.length, MAX_TAPDANCE_SLOTS_IN_TEST);
        }

        const defaultVialMethods = {
            init: async (kbinfoRef) => {},
            load: async (kbinfoRef) => { 
                Object.assign(kbinfoRef, {
                    tapdance_count: defaultKbinfo.tapdance_count,
                    tapdances: JSON.parse(JSON.stringify(defaultKbinfo.tapdances)),
                    macros_size: 1024 
                });
            }
        };
        mockVial = { ...defaultVialMethods, ...vialMethodOverrides };
        
        mockVialTapdance = {
            push: async (kbinfo, tdid) => {
                spyVialTapdancePushKbinfo = JSON.parse(JSON.stringify(kbinfo)); 
                spyVialTapdancePushTdid = tdid;
            }, ...vialTapdanceOverrides
        };
        mockVialKb = { 
            saveTapDances: async () => spyVialKbSaveTapDancesCalled = true,
            ...vialKbMethodOverrides
        };
     
        mockKey = { parse: mockKeyParseImplementation, stringify: mockKeyStringifyImplementation };
        
        spyKeyParseCalls = []; 
        spyKeyStringifyCalls = [];
        spyVialTapdancePushKbinfo = null;
        spyVialTapdancePushTdid = null;
        spyVialKbSaveTapDancesCalled = false;
        consoleLogOutput = []; 
        consoleErrorOutput = [];
        mockProcessExitCode = undefined;

        sandbox = vm.createContext({
            USB: mockUsb, Vial: { ...mockVial, tapdance: mockVialTapdance, kb: mockVialKb }, 
            KEY: mockKey, fs: {}, runInitializers: () => {},
            MAX_MACRO_SLOTS: MAX_TAPDANCE_SLOTS_IN_TEST, 
            DEFAULT_TAPPING_TERM: DEFAULT_TAPPING_TERM_IN_LIB, 
            KC_NO_VALUE: KC_NO_VALUE_IN_LIB,         
            console: {
                log: (...args) => consoleLogOutput.push(args.join(' ')),
                error: (...args) => consoleErrorOutput.push(args.join(' ')),
                warn: (...args) => consoleErrorOutput.push(args.join(' ')), 
            },
            global: {},
            process: {
                get exitCode() { return mockProcessExitCode; },
                set exitCode(val) { mockProcessExitCode = val; }
            }
        });
        loadScriptInContext('lib/edit_tapdance.js', sandbox);
    }

    beforeEach(() => {
        setupTestEnvironment(); // Default setup for each test
    });

    it('should edit a tapdance successfully', async () => {
        // setupTestEnvironment() called by beforeEach uses default tapdances
        const tapdanceIdToEdit = "0";
        const newSequence = "TAP(KC_X),HOLD(KC_Y),TERM(100)";
        
        await sandbox.global.runEditTapdance(tapdanceIdToEdit, newSequence, {});

        assert.deepStrictEqual(spyKeyParseCalls, ["KC_X", "KC_Y"], "KEY.parse calls incorrect.");
        assert.deepStrictEqual(spyKeyStringifyCalls, 
            [mockKeyDb["KC_X"], mockKeyDb["KC_Y"], KC_NO_VALUE_IN_LIB, KC_NO_VALUE_IN_LIB], 
            "KEY.stringify calls incorrect."
        );
        assert.ok(spyVialTapdancePushKbinfo, "Vial.tapdance.push was not called.");
        assert.strictEqual(spyVialTapdancePushTdid, 0, "tdid passed to push is incorrect.");
        
        const editedTd = spyVialTapdancePushKbinfo.tapdances.find(td => td && td.tdid === 0);
        assert.ok(editedTd, "Edited tapdance (tdid 0) not found in pushed data.");
        
        assert.strictEqual(editedTd.tap, mockKeyDb[mockKeyDb["KC_X"]]); 
        assert.strictEqual(editedTd.hold, mockKeyDb[mockKeyDb["KC_Y"]]); 
        assert.strictEqual(editedTd.doubletap, mockKeyDb[KC_NO_VALUE_IN_LIB]);
        assert.strictEqual(editedTd.taphold, mockKeyDb[KC_NO_VALUE_IN_LIB]);
        assert.strictEqual(editedTd.tapms, 100);
        
        const otherTd = spyVialTapdancePushKbinfo.tapdances.find(td => td && td.tdid === 1);
        assert.ok(otherTd, "Other tapdance (tdid 1) missing.");
        assert.strictEqual(otherTd.tap, mockKeyDb[mockKeyDb["KC_C"]]); 
        assert.strictEqual(otherTd.hold, mockKeyDb[mockKeyDb["KC_D"]]);
        assert.strictEqual(otherTd.tapms, 150);

        assert.isTrue(spyVialKbSaveTapDancesCalled, "Vial.kb.saveTapDances not called.");
        assert.isTrue(consoleLogOutput.some(line => line.includes("Tapdance 0 updated successfully.")));
        assert.strictEqual(mockProcessExitCode, 0);
    });

    it('should clear tapdance actions if new sequence is empty and warn', async () => {
        await sandbox.global.runEditTapdance("0", "", {}); // Edit existing tapdance 0

        assert.ok(spyVialTapdancePushKbinfo);
        const editedTd = spyVialTapdancePushKbinfo.tapdances.find(td => td && td.tdid === 0);
        assert.ok(editedTd);
        assert.strictEqual(editedTd.tap, mockKeyDb[KC_NO_VALUE_IN_LIB]);
        assert.strictEqual(editedTd.hold, mockKeyDb[KC_NO_VALUE_IN_LIB]);
        assert.strictEqual(editedTd.doubletap, mockKeyDb[KC_NO_VALUE_IN_LIB]);
        assert.strictEqual(editedTd.taphold, mockKeyDb[KC_NO_VALUE_IN_LIB]);
        assert.strictEqual(editedTd.tapms, DEFAULT_TAPPING_TERM_IN_LIB); // Default term when cleared
        
        assert.isTrue(consoleErrorOutput.some(line => line.includes("Warning: New tapdance sequence is empty.")));
        assert.isTrue(consoleLogOutput.some(line => line.includes("Tapdance 0 updated successfully.")));
        assert.strictEqual(mockProcessExitCode, 0);
    });

    it('should error if tapdance ID to edit is not found', async () => {
        await sandbox.global.runEditTapdance("99", "TAP(KC_A)", {}); 
        assert.isTrue(consoleErrorOutput.some(line => line.includes("Tapdance with ID 99 not found. Cannot edit.")));
        assert.strictEqual(mockProcessExitCode, 1);
    });

    it('should error for non-numeric tapdance ID', async () => {
        await sandbox.global.runEditTapdance("abc", "TAP(KC_A)", {});
        assert.isTrue(consoleErrorOutput.some(line => line.includes('Invalid tapdance ID "abc"')));
        assert.strictEqual(mockProcessExitCode, 1);
    });

    it('should error for negative tapdance ID', async () => {
        await sandbox.global.runEditTapdance("-1", "TAP(KC_A)", {});
        assert.isTrue(consoleErrorOutput.some(line => line.includes('Invalid tapdance ID "-1"')));
        assert.strictEqual(mockProcessExitCode, 1);
    });

<<<<<<< HEAD
async function testError_VialKbSaveTapDancesFails() {
    setupTestEnvironment({}, {}, {}, { saveTapDances: async () => { throw new Error("Save TD Edit Failed"); } });
    await sandbox.global.runEditTapdance("0", "TAP(KC_A)", {});
    assert(consoleErrorOutput.some(line => line.startsWith("An unexpected error occurred: Save TD Edit Failed")));
    assert.strictEqual(mockProcessExitCode, 1);
    console.log("  PASS: testError_VialKbSaveTapDancesFails");
}
=======
    it('should error if new tapdance sequence is invalid', async () => {
        await sandbox.global.runEditTapdance("0", "TAP(KC_A),KC_INVALID", {});
        const expectedError = 'Error parsing new tapdance sequence: Invalid key string in tapdance sequence: "KC_INVALID" for action TAP';
        assert.isTrue(consoleErrorOutput.some(line => line.includes(expectedError)));
        assert.strictEqual(mockProcessExitCode, 1);
    });
>>>>>>> 04a49d02

    it('should error if no compatible device is found', async () => {
        mockUsb.list = () => []; // Override for this test
        await sandbox.global.runEditTapdance("0", "TAP(KC_A)", {});
        assert.isTrue(consoleErrorOutput.some(line => line.includes("No compatible keyboard found.")));
        assert.strictEqual(mockProcessExitCode, 1);
    });

    it('should error if USB open fails', async () => {
        mockUsb.open = async () => false; // Override for this test
        await sandbox.global.runEditTapdance("0", "TAP(KC_A)", {});
        assert.isTrue(consoleErrorOutput.some(line => line.includes("Could not open USB device.")));
        assert.strictEqual(mockProcessExitCode, 1);
    });

    it('should error if Vial.load fails to populate tapdance data', async () => {
        setupTestEnvironment({}, { load: async (kbinfoRef) => { 
            kbinfoRef.tapdances = undefined; kbinfoRef.tapdance_count = undefined; 
        }});
        await sandbox.global.runEditTapdance("0", "TAP(KC_A)", {});
        assert.isTrue(consoleErrorOutput.some(line => line.includes("Error: Tapdance data not fully populated by Vial functions.")));
        assert.strictEqual(mockProcessExitCode, 1);
    });

    it('should handle error during Vial.tapdance.push', async () => {
        setupTestEnvironment({}, {}, { push: async () => { throw new Error("Push Failed TD Edit"); } });
        await sandbox.global.runEditTapdance("0", "TAP(KC_A)", {});
        assert.isTrue(consoleErrorOutput.some(line => line.startsWith("An unexpected error occurred: Push Failed TD Edit")));
        assert.strictEqual(mockProcessExitCode, 1);
    });

    it('should handle error during Vial.kb.saveTapDances', async () => {
        setupTestEnvironment({}, {}, {}, { saveTapDances: async () => { throw new Error("Save TD Edit Failed"); } });
        await sandbox.global.runEditTapdance("0", "TAP(KC_A)", {});
        assert.isTrue(consoleErrorOutput.some(line => line.startsWith("An unexpected error occurred: Save TD Edit Failed")));
        assert.strictEqual(mockProcessExitCode, 1);
    });

    it('should warn if Vial.kb.saveTapDances is missing', async () => {
        setupTestEnvironment({}, {}, {}, { saveTapDances: undefined }); 
        await sandbox.global.runEditTapdance("0", "TAP(KC_A)", {});
        assert.isTrue(consoleLogOutput.some(line => line.includes("Tapdance 0 updated successfully.")));
        assert.isTrue(consoleErrorOutput.some(line => line.includes("Warning: No explicit tapdance save function (Vial.kb.saveTapDances) found.")));
        assert.strictEqual(mockProcessExitCode, 0); 
    });
});<|MERGE_RESOLUTION|>--- conflicted
+++ resolved
@@ -224,22 +224,12 @@
         assert.strictEqual(mockProcessExitCode, 1);
     });
 
-<<<<<<< HEAD
-async function testError_VialKbSaveTapDancesFails() {
-    setupTestEnvironment({}, {}, {}, { saveTapDances: async () => { throw new Error("Save TD Edit Failed"); } });
-    await sandbox.global.runEditTapdance("0", "TAP(KC_A)", {});
-    assert(consoleErrorOutput.some(line => line.startsWith("An unexpected error occurred: Save TD Edit Failed")));
-    assert.strictEqual(mockProcessExitCode, 1);
-    console.log("  PASS: testError_VialKbSaveTapDancesFails");
-}
-=======
     it('should error if new tapdance sequence is invalid', async () => {
         await sandbox.global.runEditTapdance("0", "TAP(KC_A),KC_INVALID", {});
         const expectedError = 'Error parsing new tapdance sequence: Invalid key string in tapdance sequence: "KC_INVALID" for action TAP';
         assert.isTrue(consoleErrorOutput.some(line => line.includes(expectedError)));
         assert.strictEqual(mockProcessExitCode, 1);
     });
->>>>>>> 04a49d02
 
     it('should error if no compatible device is found', async () => {
         mockUsb.list = () => []; // Override for this test
